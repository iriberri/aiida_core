--- conflicted
+++ resolved
@@ -64,13 +64,10 @@
         'work.workChain': ['aiida.backends.tests.work.workChain'],
         'work.workfunction': ['aiida.backends.tests.work.workfunction'],
         'work.legacy.job_process': ['aiida.backends.tests.work.legacy.job_process'],
-<<<<<<< HEAD
         'repository': ['aiida.backends.tests.repository'],
         'repotable': ['aiida.backends.tests.repotable'],
         'node_repository': ['aiida.backends.tests.node_repository'],
-=======
         'pluginloader': ['aiida.backends.tests.test_plugin_loader'],
->>>>>>> 0914ed9f
     }
 }
 
