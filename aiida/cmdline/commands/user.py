# -*- coding: utf-8 -*-
###########################################################################
# Copyright (c), The AiiDA team. All rights reserved.                     #
# This file is part of the AiiDA code.                                    #
#                                                                         #
# The code is hosted on GitHub at https://github.com/aiidateam/aiida_core #
# For further information on the license, see the LICENSE.txt file        #
# For further information please visit http://www.aiida.net               #
###########################################################################
"""
This allows to setup and configure a user from command line.
"""
import sys

import click

from aiida.backends.utils import load_dbenv, is_dbenv_loaded
from aiida.cmdline.baseclass import VerdiCommandWithSubcommands
from aiida.cmdline.commands import user, verdi
from aiida.control.user import get_or_new_user

CONTEXT_SETTINGS = dict(help_option_names=['-h', '--help'])


class User(VerdiCommandWithSubcommands):
    """
    List and configure new AiiDA users.

    Allow to see the list of AiiDA users, their permissions, and to configure
    old and new users.
    """

    def __init__(self):
        """
        A dictionary with valid commands and functions to be called.
        """
        self.valid_subcommands = {
            'configure': (self.cli, self.complete_emails),
            'list': (self.cli, self.complete_none),
        }

    def cli(self, *args):
        verdi()

    def complete_emails(self, subargs_idx, subargs):
        load_dbenv()

        from aiida.backends.djsite.db import models

        emails = models.DbUser.objects.all().values_list('email', flat=True)
        return "\n".join(emails)


<<<<<<< HEAD
def do_configure(email, first_name, last_name, institution, no_password, non_interactive=False, force=False, **kwargs):
=======
def do_configure(email, first_name, last_name, institution, no_password, force_reconfigure=False):
>>>>>>> 904e6363
    if not is_dbenv_loaded():
        load_dbenv()

    from aiida.orm import User as UserModel
    import readline
    import getpass

    configure_user = False
    user, created = get_or_new_user(email=email)

    if not created:
        click.echo("\nAn AiiDA user for email '{}' is already present "
                   "in the DB:".format(email))
<<<<<<< HEAD
        if not non_interactive:
            reply = click.confirm("Do you want to reconfigure it?")
            if reply:
                configure_user = True
        elif force:
=======
        if force_reconfigure or click.confirm("Do you want to reconfigure it?"):
>>>>>>> 904e6363
            configure_user = True
    else:
        configure_user = True
        click.echo("Configuring a new user with email '{}'".format(email))

    if configure_user:
        if not non_interactive:
            try:
                attributes = {}
                for field in UserModel.REQUIRED_FIELDS:
                    verbose_name = field.capitalize()
                    readline.set_startup_hook(lambda: readline.insert_text(
                        getattr(user, field)))
                    if field == 'first_name' and first_name:
                        attributes[field] = first_name
                    elif field == 'last_name' and last_name:
                        attributes[field] = last_name
                    elif field == 'institution' and institution:
                        attributes[field] = institution
                    else:
                        attributes[field] = raw_input('{}: '.format(verbose_name))
            finally:
                readline.set_startup_hook(lambda: readline.insert_text(""))
        else:
            attributes = kwargs.copy()
            attributes['first_name'] = first_name
            attributes['last_name'] = last_name
            attributes['institution'] = institution

        for k, v in attributes.iteritems():
            setattr(user, k, v)

        change_password = False
        if no_password:
            user.password = None
        else:
            if user.has_usable_password():
                reply = raw_input("Do you want to replace the user password? [y/N] ")
                reply = reply.strip()
                if not reply:
                    pass
                elif reply.lower() == 'n':
                    pass
                elif reply.lower() == 'y':
                    change_password = True
                else:
                    click.echo("Invalid answer, assuming answer was 'NO'")
            else:
                reply = raw_input("The user has no password, do you want to set one? [y/N] ")
                reply = reply.strip()
                if not reply:
                    pass
                elif reply.lower() == 'n':
                    pass
                elif reply.lower() == 'y':
                    change_password = True
                else:
                    click.echo("Invalid answer, assuming answer was 'NO'")

            if change_password:
                match = False
                while not match:
                    new_password = getpass.getpass("Insert the new password: ")
                    new_password_check = getpass.getpass(
                        "Insert the new password (again): ")
                    if new_password == new_password_check:
                        match = True
                    else:
                        click.echo("ERROR, the two passwords do not match.")
                ## Set the password here
                user.password = new_password
            else:
                user.password = None

        user.force_save()
        click.echo(">> User {} {} saved. <<".format(user.first_name,
                                               user.last_name))
        if not user.has_usable_password():
            click.echo("** NOTE: no password set for this user, ")
            click.echo("         so he/she will not be able to login")
            click.echo("         via the REST API and the Web Interface.")

@user.command(context_settings=CONTEXT_SETTINGS)
@click.argument('email', type=str)
@click.option('--first-name', prompt='First Name', type=str)
@click.option('--last-name', prompt='Last Name', type=str)
@click.option('--institution', prompt='Institution', type=str)
@click.option('--no-password', is_flag=True)
@click.option('--force-reconfigure', is_flag=True)
def configure(email, first_name, last_name, institution, no_password, force_reconfigure):
    do_configure(email=email, first_name=first_name,
            last_name=last_name, institution=institution,
            no_password=no_password, force_reconfigure=force_reconfigure)

@user.command()
@click.option('--color', is_flag=True, help='Show results with colors', default=False)
def list(color):
    if not is_dbenv_loaded():
        load_dbenv()

    from aiida.orm.implementation import User
    from aiida.common.utils import get_configured_user_email

    from aiida.common.exceptions import ConfigurationError

    try:
        current_user = get_configured_user_email()
    except ConfigurationError:
        current_user = None

    if current_user is not None:
        pass
    else:
        click.echo("### No default user configured yet, run 'verdi install'! ###", err=True)

    for user in User.get_all_users():
        name_pieces = []
        if user.first_name:
            name_pieces.append(user.first_name)
        if user.last_name:
            name_pieces.append(user.last_name)
        full_name = " ".join(name_pieces)
        if full_name:
            full_name = " {}".format(full_name)

        institution_str = " ({})".format(
            user.institution) if user.institution else ""

        color_id = 39  # Default foreground color
        permissions_list = []
        if user.is_staff:
            permissions_list.append("STAFF")
        if user.is_superuser:
            permissions_list.append("SUPERUSER")
        if not user.has_usable_password():
            permissions_list.append("NO_PWD")
            color_id = 90  # Dark gray
        else:
            color_id = 34  # Blue
        permissions_str = ",".join(permissions_list)
        if permissions_str:
            permissions_str = " [{}]".format(permissions_str)

        if user.email == current_user:
            symbol = ">"
            color_id = 31
        else:
            symbol = "*"

        if color:
            start_color = "\x1b[{}m".format(color_id)
            end_color = "\x1b[0m"
            bold_sequence = "\x1b[1;{}m".format(color_id)
            nobold_sequence = "\x1b[0;{}m".format(color_id)
        else:
            start_color = ""
            end_color = ""
            bold_sequence = ""
            nobold_sequence = ""

        click.echo("{}{} {}{}{}:{}{}{}{}".format(
            start_color, symbol,
            bold_sequence, user.email, nobold_sequence,
            full_name, institution_str, permissions_str, end_color))

<|MERGE_RESOLUTION|>--- conflicted
+++ resolved
@@ -51,11 +51,7 @@
         return "\n".join(emails)
 
 
-<<<<<<< HEAD
 def do_configure(email, first_name, last_name, institution, no_password, non_interactive=False, force=False, **kwargs):
-=======
-def do_configure(email, first_name, last_name, institution, no_password, force_reconfigure=False):
->>>>>>> 904e6363
     if not is_dbenv_loaded():
         load_dbenv()
 
@@ -69,15 +65,12 @@
     if not created:
         click.echo("\nAn AiiDA user for email '{}' is already present "
                    "in the DB:".format(email))
-<<<<<<< HEAD
+
         if not non_interactive:
             reply = click.confirm("Do you want to reconfigure it?")
             if reply:
                 configure_user = True
         elif force:
-=======
-        if force_reconfigure or click.confirm("Do you want to reconfigure it?"):
->>>>>>> 904e6363
             configure_user = True
     else:
         configure_user = True
