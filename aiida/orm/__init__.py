--- conflicted
+++ resolved
@@ -18,11 +18,7 @@
 from aiida.orm.querybuilder import QueryBuilder
 from aiida.orm.workflow import Workflow
 from .user import *
-<<<<<<< HEAD
-from aiida.orm.authinfo import DjangoAuthInfo
-=======
 from aiida.orm.authinfo import AuthInfo
->>>>>>> f0e2b614
 from aiida.orm.group import Group
 
 __all__ = (['JobCalculation', 'WorkCalculation', 'Code', 'Computer',
