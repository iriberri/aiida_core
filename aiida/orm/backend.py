# -*- coding: utf-8 -*-
###########################################################################
# Copyright (c), The AiiDA team. All rights reserved.                     #
# This file is part of the AiiDA code.                                    #
#                                                                         #
# The code is hosted on GitHub at https://github.com/aiidateam/aiida_core #
# For further information on the license, see the LICENSE.txt file        #
# For further information please visit http://www.aiida.net               #
###########################################################################
from abc import abstractproperty, ABCMeta

_DJANGO_BACKEND = None
_SQLA_BACKEND = None


def construct_backend(backend_type=None):
    """
    Construct a concrete backend instance based on the backend_type
    or use the global backend value if not specified.

    :param backend_type: Get a backend instance based on the specified
        type (or default)
    :return: :class:`Backend`
    """
    if backend_type is None:
        from aiida.backends import settings
        backend_type = settings.BACKEND

    if backend_type == 'django':
        global _DJANGO_BACKEND
        if _DJANGO_BACKEND is None:
            from aiida.orm.implementation.django.backend import DjangoBackend
            _DJANGO_BACKEND = DjangoBackend()
        return _DJANGO_BACKEND
    elif backend_type == 'sqlalchemy':
        global _SQLA_BACKEND
        if _SQLA_BACKEND is None:
            from aiida.orm.implementation.sqlalchemy.backend import SqlaBackend
            _SQLA_BACKEND = SqlaBackend()
        return _SQLA_BACKEND
    else:
        raise ValueError("The specified backend {} is currently not implemented".format(backend_type))


class Backend(object):
    """
    The public interface that defines a backend factory that creates backend
    specific concrete objects.
    """
    __metaclass__ = ABCMeta

    @abstractproperty
    def log(self):
        """
        Get an object that implements the logging utilities interface.

        :return: An concrete log utils object
        :rtype: :class:`aiida.orm.log.Log`
        """
        pass

    @abstractproperty
    def users(self):
        """
        Get the collection of all users for this backend

        :return: The users collection
<<<<<<< HEAD
        :rtype: :class:`aiida.orm.user.AbstractUsersCollection`
        """
        pass

    def authinfos(self):
        """
        Get the collection of authorisation information

        :return: The authinfo collection
        :rtype: :class:`aiida.orm.authinfo.AbstractAuthInfoCollection`
=======
        :rtype: :class:`aiida.orm.user.AbstractUserCollection`
>>>>>>> f0e2b614
        """
        pass<|MERGE_RESOLUTION|>--- conflicted
+++ resolved
@@ -65,8 +65,7 @@
         Get the collection of all users for this backend
 
         :return: The users collection
-<<<<<<< HEAD
-        :rtype: :class:`aiida.orm.user.AbstractUsersCollection`
+        :rtype: :class:`aiida.orm.user.AbstractUserCollection`
         """
         pass
 
@@ -76,8 +75,5 @@
 
         :return: The authinfo collection
         :rtype: :class:`aiida.orm.authinfo.AbstractAuthInfoCollection`
-=======
-        :rtype: :class:`aiida.orm.user.AbstractUserCollection`
->>>>>>> f0e2b614
         """
         pass