--- conflicted
+++ resolved
@@ -443,7 +443,7 @@
             datablock[tag] = values[tag]
     return cif
 
-<<<<<<< HEAD
+
 @optional_inline
 def refine_inline(node):
     """
@@ -500,7 +500,8 @@
             cif.values[name]['_cell_formula_units_Z'] = new_Z
 
     return {'cif': cif}
-=======
+
+
 def parse_formula(formula):
     """
     Parses the Hill formulae, written with spaces for separators.
@@ -522,7 +523,6 @@
         contents[specie] = quantity
     return contents
 
->>>>>>> 49960fe0
 
 class CifData(SinglefileData):
     """
