--- conflicted
+++ resolved
@@ -35,11 +35,7 @@
     from aiida.orm.implementation.django.code import Code, delete_code
     from aiida.orm.implementation.django.comment import Comment
     from aiida.orm.implementation.django.user import User
-<<<<<<< HEAD
     from aiida.orm.implementation.django.repotable import Repotable
-    from aiida.backends.querybuild.querybuilder_django import QueryBuilder
-=======
->>>>>>> 0914ed9f
     from aiida.backends.djsite.db import models
 elif BACKEND is None:
     raise ConfigurationError("settings.BACKEND has not been set.\n"
