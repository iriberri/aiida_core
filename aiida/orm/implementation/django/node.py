# -*- coding: utf-8 -*-

import copy

from django.core.exceptions import ObjectDoesNotExist
from django.db import IntegrityError, transaction
from django.db.models import F

<<<<<<< HEAD
from aiida.orm.implementation.general.node import AbstractNode, _NO_DEFAULT
from aiida.orm.implementation.django.utils import get_db_columns
=======
from aiida.backends.djsite.db.models import DbLink
from aiida.backends.djsite.utils import get_automatic_user
>>>>>>> f8d8b9c0
from aiida.common.exceptions import (InternalError, ModificationNotAllowed,
                                     NotExistent, UniquenessError)
from aiida.common.folders import RepositoryFolder
from aiida.common.lang import override
from aiida.common.links import LinkType
from aiida.common.utils import get_new_uuid
from aiida.orm.implementation.general.node import AbstractNode, _NO_DEFAULT

__copyright__ = u"Copyright (c), This file is part of the AiiDA platform. For further information please visit http://www.aiida.net/. All rights reserved."
__license__ = "MIT license, see LICENSE.txt file."
__version__ = "0.7.0"
__authors__ = "The AiiDA team."


class Node(AbstractNode):
    @classmethod
    def get_subclass_from_uuid(cls, uuid):
        from aiida.backends.djsite.db.models import DbNode
        try:
            node = DbNode.objects.get(uuid=uuid).get_aiida_class()
        except ObjectDoesNotExist:
            raise NotExistent("No entry with UUID={} found".format(uuid))
        if not isinstance(node, cls):
            raise NotExistent("UUID={} is not an instance of {}".format(
                uuid, cls.__name__))
        return node

    @staticmethod
    def get_db_columns():
        from aiida.backends.djsite.db.models import DbNode
        return get_db_columns(DbNode)

    @classmethod
    def get_subclass_from_pk(cls, pk):
        from aiida.backends.djsite.db.models import DbNode
        try:
            node = DbNode.objects.get(pk=pk).get_aiida_class()
        except ObjectDoesNotExist:
            raise NotExistent("No entry with pk= {} found".format(pk))
        if not isinstance(node, cls):
            raise NotExistent("pk= {} is not an instance of {}".format(
                pk, cls.__name__))
        return node

    def __int__(self):
        if self._to_be_stored:
            return None
        else:
            return self._dbnode.pk

    def __init__(self, **kwargs):
        from aiida.backends.djsite.db.models import DbNode
        super(Node, self).__init__()

        self._temp_folder = None

        dbnode = kwargs.pop('dbnode', None)

        # Set the internal parameters
        # Can be redefined in the subclasses
        self._init_internal_params()

        if dbnode is not None:
            if not isinstance(dbnode, DbNode):
                raise TypeError("dbnode is not a DbNode instance")
            if dbnode.pk is None:
                raise ValueError("If cannot load an aiida.orm.Node instance "
                                 "from an unsaved Django DbNode object.")
            if kwargs:
                raise ValueError("If you pass a dbnode, you cannot pass any "
                                 "further parameter")

            # If I am loading, I cannot modify it
            self._to_be_stored = False

            self._dbnode = dbnode

            # If this is changed, fix also the importer
            self._repo_folder = RepositoryFolder(section=self._section_name,
                                                 uuid=self._dbnode.uuid)

        # NO VALIDATION ON __init__ BY DEFAULT, IT IS TOO SLOW SINCE IT OFTEN
        # REQUIRES MULTIPLE DB HITS
        # try:
        #                # Note: the validation often requires to load at least one
        #                # attribute, and therefore it will take a lot of time
        #                # because it has to cache every attribute.
        #                self._validate()
        #            except ValidationError as e:
        #                raise DbContentError("The data in the DB with UUID={} is not "
        #                                     "valid for class {}: {}".format(
        #                    uuid, self.__class__.__name__, e.message))
        else:
            # TODO: allow to get the user from the parameters
            user = get_automatic_user()
            self._dbnode = DbNode(user=user,
                                  uuid=get_new_uuid(),
                                  type=self._plugin_type_string)

            self._to_be_stored = True

            # As creating the temp folder may require some time on slow
            # filesystems, we defer its creation
            self._temp_folder = None
            # Used only before the first save
            self._attrs_cache = {}
            # If this is changed, fix also the importer
            self._repo_folder = RepositoryFolder(section=self._section_name,
                                                 uuid=self.uuid)

            # Automatically set all *other* attributes, if possible, otherwise
            # stop
            self._set_with_defaults(**kwargs)

    @classmethod
    def query(cls, *args, **kwargs):
        from aiida.backends.djsite.db.models import DbNode
        if cls._plugin_type_string:
            if not cls._plugin_type_string.endswith('.'):
                raise InternalError("The plugin type string does not "
                                    "finish with a dot??")

            # If it is 'calculation.Calculation.', we want to filter
            # for things that start with 'calculation.' and so on
            plug_type = cls._plugin_type_string

            # Remove the implementation.django or sqla part.
            if plug_type.startswith('implementation.'):
                plug_type = '.'.join(plug_type.split('.')[2:])
            pre, sep, _ = plug_type[:-1].rpartition('.')
            superclass_string = "".join([pre, sep])
            return DbNode.aiidaobjects.filter(
                *args, type__startswith=superclass_string, **kwargs)
        else:
            # Base Node class, with empty string
            return DbNode.aiidaobjects.filter(*args, **kwargs)

    def _update_db_label_field(self, field_value):
        self.dbnode.label = field_value
        if not self._to_be_stored:
            with transaction.commit_on_success():
                self._dbnode.save()
                self._increment_version_number_db()

    def _update_db_description_field(self, field_value):
        self.dbnode.description = field_value
        if not self._to_be_stored:
            with transaction.commit_on_success():
                self._dbnode.save()
                self._increment_version_number_db()

    def _replace_dblink_from(self, src, label, link_type):
        try:
            self._add_dblink_from(src, label, link_type)
        except UniquenessError:
            # I have to replace the link; I do it within a transaction
            with transaction.commit_on_success():
                self._remove_dblink_from(label)
                self._add_dblink_from(src, label, link_type)

    def _remove_dblink_from(self, label):
        DbLink.objects.filter(output=self.dbnode, label=label).delete()

    def _add_dblink_from(self, src, label=None, link_type=LinkType.UNSPECIFIED):
        from aiida.backends.djsite.db.models import DbPath
        if not isinstance(src, Node):
            raise ValueError("src must be a Node instance")
        if self.uuid == src.uuid:
            raise ValueError("Cannot link to itself")

        if self._to_be_stored:
            raise ModificationNotAllowed(
                "Cannot call the internal _add_dblink_from if the "
                "destination node is not stored")
        if src._to_be_stored:
            raise ModificationNotAllowed(
                "Cannot call the internal _add_dblink_from if the "
                "source node is not stored")

        if link_type is LinkType.CREATE or link_type is LinkType.INPUT:
            # Check for cycles. This works if the transitive closure is enabled; if it
            # isn't, this test will never fail, but then having a circular link is not
            # meaningful but does not pose a huge threat
            #
            # I am linking src->self; a loop would be created if a DbPath exists already
            # in the TC table from self to src
            if len(DbPath.objects.filter(parent=self.dbnode, child=src.dbnode)) > 0:
                raise ValueError(
                    "The link you are attempting to create would generate a loop")

        if label is None:
            autolabel_idx = 1

            existing_from_autolabels = list(DbLink.objects.filter(
                output=self.dbnode,
                label__startswith="link_").values_list('label', flat=True))
            while "link_{}".format(autolabel_idx) in existing_from_autolabels:
                autolabel_idx += 1

            safety_counter = 0
            while True:
                safety_counter += 1
                if safety_counter > 100:
                    # Well, if you have more than 100 concurrent addings
                    # to the same node, you are clearly doing something wrong...
                    raise InternalError("Hey! We found more than 100 concurrent"
                                        " adds of links "
                                        "to the same nodes! Are you really doing that??")
                try:
                    self._do_create_link(src, "link_{}".format(autolabel_idx), link_type)
                    break
                except UniquenessError:
                    # Retry loop until you find a new loop
                    autolabel_idx += 1
        else:
            self._do_create_link(src, label, link_type)

    def _do_create_link(self, src, label, link_type):
        sid = None
        try:
            # transactions are needed here for Postgresql:
            # https://docs.djangoproject.com/en/1.5/topics/db/transactions/#handling-exceptions-within-postgresql-transactions
            sid = transaction.savepoint()
            DbLink.objects.create(input=src.dbnode, output=self.dbnode,
                                  label=label, type=link_type.value)
            transaction.savepoint_commit(sid)
        except IntegrityError as e:
            transaction.savepoint_rollback(sid)
            raise UniquenessError("There is already a link with the same "
                                  "name (raw message was {})"
                                  "".format(e.message))

    def get_inputs(self, node_type=None, also_labels=False, only_in_db=False,
                   link_type=None):
        from aiida.backends.djsite.db.models import DbLink

        link_filter = {'output': self.dbnode}
        if link_type is not None:
            link_filter['type'] = link_type.value
        inputs_list = [(i.label, i.input.get_aiida_class()) for i in
                       DbLink.objects.filter(**link_filter).distinct()]

        if not only_in_db:
            # Needed for the check
            input_list_keys = [i[0] for i in inputs_list]

            for label, v in self._inputlinks_cache.iteritems():
                src = v[0]
                if label in input_list_keys:
                    raise InternalError("There exist a link with the same name "
                                        "'{}' both in the DB and in the internal "
                                        "cache for node pk= {}!".format(label, self.pk))
                inputs_list.append((label, src))

        if node_type is None:
            filtered_list = inputs_list
        else:
            filtered_list = [i for i in inputs_list if isinstance(i[1], node_type)]

        if also_labels:
            return list(filtered_list)
        else:
            return [i[1] for i in filtered_list]

    @override
    def get_outputs(self, type=None, also_labels=False, link_type=None):
        from aiida.backends.djsite.db.models import DbLink

        link_filter = {'input': self.dbnode}
        if link_type is not None:
            link_filter['type'] = link_type.value
        outputs_list = ((i.label, i.output.get_aiida_class()) for i in
                        DbLink.objects.filter(**link_filter).distinct())

        if type is None:
            if also_labels:
                return list(outputs_list)
            else:
                return [i[1] for i in outputs_list]
        else:
            filtered_list = (i for i in outputs_list if isinstance(i[1], type))
            if also_labels:
                return list(filtered_list)
            else:
                return [i[1] for i in filtered_list]

    def set_computer(self, computer):
        from aiida.backends.djsite.db.models import DbComputer
        if self._to_be_stored:
            self.dbnode.dbcomputer = DbComputer.get_dbcomputer(computer)
        else:
            raise ModificationNotAllowed(
                "Node with uuid={} was already stored".format(self.uuid))

    def _set_attr(self, key, value):
        from aiida.backends.djsite.db.models import DbAttribute
        DbAttribute.validate_key(key)

        if self._to_be_stored:
            self._attrs_cache[key] = copy.deepcopy(value)
        else:
            DbAttribute.set_value_for_node(self.dbnode, key, value)
            self._increment_version_number_db()

    def _del_attr(self, key):
        from aiida.backends.djsite.db.models import DbAttribute
        if self._to_be_stored:
            try:
                del self._attrs_cache[key]
            except KeyError:
                raise AttributeError(
                    "DbAttribute {} does not exist".format(key))
        else:
            if not DbAttribute.has_key(self.dbnode, key):
                raise AttributeError("DbAttribute {} does not exist".format(
                    key))
            DbAttribute.del_value_for_node(self.dbnode, key)
            self._increment_version_number_db()

    def get_attr(self, key, default=_NO_DEFAULT):
        from aiida.backends.djsite.db.models import DbAttribute
        try:
            if self._to_be_stored:
                try:
                    return self._attrs_cache[key]
                except KeyError:
                    raise AttributeError(
                        "DbAttribute '{}' does not exist".format(key))
            else:
                return DbAttribute.get_value_for_node(
                    dbnode=self.dbnode, key=key)
        except AttributeError:
            if default is _NO_DEFAULT:
                raise
            return default

    def set_extra(self, key, value, exclusive=False):
        from aiida.backends.djsite.db.models import DbExtra
        DbExtra.validate_key(key)

        if self._to_be_stored:
            raise ModificationNotAllowed(
                "The extras of a node can be set only after "
                "storing the node")
        DbExtra.set_value_for_node(self.dbnode, key, value,
                                   stop_if_existing=exclusive)
        self._increment_version_number_db()

    def set_extra_exclusive(self, key, value):
        from aiida.backends.djsite.db.models import DbExtra
        DbExtra.validate_key(key)

        if self._to_be_stored:
            raise ModificationNotAllowed(
                "The extras of a node can be set only after "
                "storing the node")
        DbExtra.set_value_for_node(self.dbnode, key, value,
                                   stop_if_existing=True)
        self._increment_version_number_db()

    def get_extra(self, key, *args):
        from aiida.backends.djsite.db.models import DbExtra
        if len(args) > 1:
            raise ValueError("After the key name you can pass at most one"
                             "value, that is the default value to be used "
                             "if no extra is found.")

        try:
            if self._to_be_stored:
                raise AttributeError("DbExtra '{}' does not exist yet, the "
                                     "node is not stored".format(key))
            else:
                return DbExtra.get_value_for_node(dbnode=self.dbnode,
                                                  key=key)
        except AttributeError as e:
            try:
                return args[0]
            except IndexError:
                raise e

    def get_extras(self):
        return dict(self.iterextras())

    def del_extra(self, key):
        from aiida.backends.djsite.db.models import DbExtra
        if self._to_be_stored:
            raise ModificationNotAllowed(
                "The extras of a node can be set and deleted "
                "only after storing the node")
        if not DbExtra.has_key(self.dbnode, key):
            raise AttributeError("DbExtra {} does not exist".format(
                key))
        return DbExtra.del_value_for_node(self.dbnode, key)
        self._increment_version_number_db()

    def extras(self):
        from aiida.backends.djsite.db.models import DbExtra
        if self._to_be_stored:
            return
        else:
            extraslist = DbExtra.list_all_node_elements(self.dbnode)
            for e in extraslist:
                yield e.key

    def iterextras(self):
        from aiida.backends.djsite.db.models import DbExtra
        if self._to_be_stored:
            # If it is not stored yet, there are no extras that can be
            # added (in particular, we do not even have an ID to use!)
            # Return without value, meaning that this is an empty generator
            return
        else:
            extraslist = DbExtra.list_all_node_elements(self.dbnode)
            for e in extraslist:
                yield (e.key, e.getvalue())

    def iterattrs(self):
        from aiida.backends.djsite.db.models import DbAttribute
        # TODO: check what happens if someone stores the object while
        #        the iterator is being used!
        if self._to_be_stored:
            for k, v in self._attrs_cache.iteritems():
                yield (k, v)
        else:
            all_attrs = DbAttribute.get_all_values_for_node(self.dbnode)
            for attr in all_attrs:
                yield (attr, all_attrs[attr])

    def get_attrs(self):
        return dict(self.iterattrs())

    def attrs(self):
        from aiida.backends.djsite.db.models import DbAttribute
        # Note: I "duplicate" the code from iterattrs, rather than
        # calling iterattrs from here, because iterattrs is slow on each call
        # since it has to call .getvalue(). To improve!
        if self._to_be_stored:
            for k in self._attrs_cache.iterkeys():
                yield k
        else:
            attrlist = DbAttribute.list_all_node_elements(self.dbnode)
            for attr in attrlist:
                yield attr.key

    def add_comment(self, content, user=None):
        from aiida.backends.djsite.db.models import DbComment
        if self._to_be_stored:
            raise ModificationNotAllowed("Comments can be added only after "
                                         "storing the node")

        DbComment.objects.create(dbnode=self._dbnode,
                                 user=user,
                                 content=content)

    def get_comment_obj(self, id=None, user=None):
        from aiida.backends.djsite.db.models import DbComment
        import operator
        from django.db.models import Q
        query_list = []

        # If an id is specified then we add it to the query
        if id is not None:
            query_list.append(Q(pk=id))

        # If a user is specified then we add it to the query
        if user is not None:
            query_list.append(Q(user=user))

        dbcomments = DbComment.objects.filter(
            reduce(operator.and_, query_list))
        comments = []
        from aiida.orm.implementation.django.comment import Comment
        for dbcomment in dbcomments:
            comments.append(Comment(dbcomment=dbcomment))
        return comments

    def get_comments(self, pk=None):
        from aiida.backends.djsite.db.models import DbComment
        if pk is not None:
            try:
                correct = all([isinstance(_, int) for _ in pk])
                if not correct:
                    raise ValueError('pk must be an integer or a list of integers')
            except TypeError:
                if not isinstance(pk, int):
                    raise ValueError('pk must be an integer or a list of integers')
            return list(DbComment.objects.filter(
                dbnode=self._dbnode, pk=pk).order_by('pk').values(
                'pk', 'user__email', 'ctime', 'mtime', 'content'))

        return list(DbComment.objects.filter(dbnode=self._dbnode).order_by(
            'pk').values('pk', 'user__email', 'ctime', 'mtime', 'content'))

    def _get_dbcomments(self, pk=None):
        from aiida.backends.djsite.db.models import DbComment
        if pk is not None:
            try:
                correct = all([isinstance(_, int) for _ in pk])
                if not correct:
                    raise ValueError('pk must be an integer or a list of integers')
                return list(DbComment.objects.filter(dbnode=self._dbnode, pk__in=pk).order_by('pk'))
            except TypeError:
                if not isinstance(pk, int):
                    raise ValueError('pk must be an integer or a list of integers')
                return list(DbComment.objects.filter(dbnode=self._dbnode, pk=pk).order_by('pk'))

        return list(DbComment.objects.filter(dbnode=self._dbnode).order_by('pk'))

    def _update_comment(self, new_field, comment_pk, user):
        from aiida.backends.djsite.db.models import DbComment
        comment = list(DbComment.objects.filter(dbnode=self._dbnode,
                                                pk=comment_pk, user=user))[0]

        if not isinstance(new_field, basestring):
            raise ValueError("Non string comments are not accepted")

        if not comment:
            raise NotExistent("Found no comment for user {} and pk {}".format(
                user, comment_pk))

        comment.content = new_field
        comment.save()

    def _remove_comment(self, comment_pk, user):
        from aiida.backends.djsite.db.models import DbComment
        comment = DbComment.objects.filter(dbnode=self._dbnode, pk=comment_pk)[0]
        comment.delete()

    def _increment_version_number_db(self):
        from aiida.backends.djsite.db.models import DbNode
        # I increment the node number using a filter
        self._dbnode.nodeversion = F('nodeversion') + 1
        self._dbnode.save()

        # This reload internally the node of self._dbnode
        # Note: I have to reload the object (to have the right values in memory,
        # otherwise I only get the Django Field F object as a result!
        self._dbnode = DbNode.objects.get(pk=self._dbnode.pk)

    def copy(self):
        newobject = self.__class__()
        newobject.dbnode.type = self.dbnode.type  # Inherit type
        newobject.dbnode.label = self.dbnode.label  # Inherit label
        # TODO: add to the description the fact that this was a copy?
        newobject.dbnode.description = self.dbnode.description  # Inherit description
        newobject.dbnode.dbcomputer = self.dbnode.dbcomputer  # Inherit computer

        for k, v in self.iterattrs():
            newobject._set_attr(k, v)

        for path in self.get_folder_list():
            newobject.add_path(self.get_abs_path(path), path)

        return newobject

    @property
    def uuid(self):
        return unicode(self.dbnode.uuid)

    @property
    def pk(self):
        return self.dbnode.pk

    @property
    def id(self):
        return self.dbnode.id

    @property
    def dbnode(self):
        # I also update the internal _dbnode variable, if it was saved
        # from aiida.backends.djsite.db.models import DbNode
        #        if not self._to_be_stored:
        #            self._dbnode = DbNode.objects.get(pk=self._dbnode.pk)
        return self._dbnode

    def store_all(self, with_transaction=True):
        """
        Store the node, together with all input links, if cached, and also the
        linked nodes, if they were not stored yet.

        :parameter with_transaction: if False, no transaction is used. This
          is meant to be used ONLY if the outer calling function has already
          a transaction open!
        """
        from django.db import transaction
        from aiida.common.utils import EmptyContextManager

        if with_transaction:
            context_man = transaction.commit_on_success()
        else:
            context_man = EmptyContextManager()

        if not self._to_be_stored:
            raise ModificationNotAllowed(
                "Node with pk= {} was already stored".format(self.pk))

        # For each parent, check that all its inputs are stored
        for label in self._inputlinks_cache:
            try:
                parent_node = self._inputlinks_cache[label][0]
                parent_node._check_are_parents_stored()
            except ModificationNotAllowed:
                raise ModificationNotAllowed(
                    "Parent node (UUID={}) has "
                    "unstored parents, cannot proceed (only direct parents "
                    "can be unstored and will be stored by store_all, not "
                    "grandparents or other ancestors".format(parent_node.uuid))

        with context_man:
            # Always without transaction: either it is the context_man here,
            # or it is managed outside
            self._store_input_nodes()
            self.store(with_transaction=False)
            self._store_cached_input_links(with_transaction=False)

        return self

    def _store_input_nodes(self):
        """
        Find all input nodes, and store them, checking that they do not
        have unstored inputs in turn.

        :note: this function stores all nodes without transactions; always
          call it from within a transaction!
        """
        if not self._to_be_stored:
            raise ModificationNotAllowed(
                "_store_input_nodes can be called only if the node is "
                "unstored (node {} is stored, instead)".format(self.pk))

        for label in self._inputlinks_cache:
            parent = self._inputlinks_cache[label][0]
            if not parent.is_stored:
                parent.store(with_transaction=False)

    def _check_are_parents_stored(self):
        """
        Check if all parents are already stored, otherwise raise.

        :raise ModificationNotAllowed: if one of the input nodes in not already
          stored.
        """
        # Preliminary check to verify that inputs are stored already
        for label in self._inputlinks_cache:
            if not self._inputlinks_cache[label][0].is_stored:
                raise ModificationNotAllowed(
                    "Cannot store the input link '{}' because the "
                    "source node is not stored. Either store it first, "
                    "or call _store_input_links with the store_parents "
                    "parameter set to True".format(label))

    def _store_cached_input_links(self, with_transaction=True):
        """
        Store all input links that are in the local cache, transferring them
        to the DB.

        :note: This can be called only if all parents are already stored.

        :note: Links are stored only after the input nodes are stored. Moreover,
            link storage is done in a transaction, and if one of the links
            cannot be stored, an exception is raised and *all* links will remain
            in the cache.

        :note: This function can be called only after the node is stored.
           After that, it can be called multiple times, and nothing will be
           executed if no links are still in the cache.

        :parameter with_transaction: if False, no transaction is used. This
          is meant to be used ONLY if the outer calling function has already
          a transaction open!
        """
        from django.db import transaction
        from aiida.common.utils import EmptyContextManager

        if with_transaction:
            context_man = transaction.commit_on_success()
        else:
            context_man = EmptyContextManager()

        if self._to_be_stored:
            raise ModificationNotAllowed(
                "Node with pk= {} is not stored yet".format(self.pk))

        with context_man:
            # This raises if there is an unstored node.
            self._check_are_parents_stored()
            # I have to store only those links where the source is already
            # stored
            links_to_store = list(self._inputlinks_cache.keys())

            for label in links_to_store:
                src, link_type = self._inputlinks_cache[label]
                self._add_dblink_from(src, label, link_type)
            # If everything went smoothly, clear the entries from the cache.
            # I do it here because I delete them all at once if no error
            # occurred; otherwise, links will not be stored and I
            # should not delete them from the cache (but then an exception
            # would have been raised, and the following lines are not executed)
            self._inputlinks_cache.clear()

    def store(self, with_transaction=True):
        """
        Store a new node in the DB, also saving its repository directory
        and attributes.

        After being called attributes cannot be
        changed anymore! Instead, extras can be changed only AFTER calling
        this store() function.

        :note: After successful storage, those links that are in the cache, and
            for which also the parent node is already stored, will be
            automatically stored. The others will remain unstored.

        :parameter with_transaction: if False, no transaction is used. This
          is meant to be used ONLY if the outer calling function has already
          a transaction open!
        """
        # TODO: This needs to be generalized, allowing for flexible methods
        # for storing data and its attributes.
        from django.db import transaction
        from aiida.common.utils import EmptyContextManager
        from aiida.common.exceptions import ValidationError
        from aiida.backends.djsite.db.models import DbAttribute
        import aiida.orm.autogroup

        if with_transaction:
            context_man = transaction.commit_on_success()
        else:
            context_man = EmptyContextManager()

        if self._to_be_stored:

            # As a first thing, I check if the data is valid
            self._validate()

            # Verify that parents are already stored. Raises if this is not
            # the case.
            self._check_are_parents_stored()

            # I save the corresponding django entry
            # I set the folder
            # NOTE: I first store the files, then only if this is successful,
            # I store the DB entry. In this way,
            # I assume that if a node exists in the DB, its folder is in place.
            # On the other hand, periodically the user might need to run some
            # bookkeeping utility to check for lone folders.
            self._repository_folder.replace_with_folder(
                self._get_temp_folder().abspath, move=True, overwrite=True)

            # I do the transaction only during storage on DB to avoid timeout
            # problems, especially with SQLite
            try:
                with context_man:
                    # Save the row
                    self._dbnode.save()
                    # Save its attributes 'manually' without incrementing
                    # the version for each add.
                    DbAttribute.reset_values_for_node(self.dbnode,
                                                      attributes=self._attrs_cache,
                                                      with_transaction=False)
                    # This should not be used anymore: I delete it to
                    # possibly free memory
                    del self._attrs_cache

                    self._temp_folder = None
                    self._to_be_stored = False

                    # Here, I store those links that were in the cache and
                    # that are between stored nodes.
                    self._store_cached_input_links()

            # This is one of the few cases where it is ok to do a 'global'
            # except, also because I am re-raising the exception
            except:
                # I put back the files in the sandbox folder since the
                # transaction did not succeed
                self._get_temp_folder().replace_with_folder(
                    self._repository_folder.abspath, move=True, overwrite=True)
                raise

            # Set up autogrouping used be verdi run
            autogroup = aiida.orm.autogroup.current_autogroup
            grouptype = aiida.orm.autogroup.VERDIAUTOGROUP_TYPE
            if autogroup is not None:
                if not isinstance(autogroup, aiida.orm.autogroup.Autogroup):
                    raise ValidationError("current_autogroup is not an AiiDA Autogroup")
                if autogroup.is_to_be_grouped(self):
                    group_name = autogroup.get_group_name()
                    if group_name is not None:
                        from aiida.orm import Group

                        g = Group.get_or_create(name=group_name, type_string=grouptype)[0]
                        g.add_nodes(self)

        # This is useful because in this way I can do
        # n = Node().store()
        return self

    @property
    def has_children(self):
        from aiida.backends.djsite.db.models import DbPath
        childrens = DbPath.objects.filter(parent=self.pk)
        return False if not childrens else True

    @property
    def has_parents(self):
        from aiida.backends.djsite.db.models import DbPath
        parents = DbPath.objects.filter(child=self.pk)
        return False if not parents else True<|MERGE_RESOLUTION|>--- conflicted
+++ resolved
@@ -6,13 +6,8 @@
 from django.db import IntegrityError, transaction
 from django.db.models import F
 
-<<<<<<< HEAD
-from aiida.orm.implementation.general.node import AbstractNode, _NO_DEFAULT
-from aiida.orm.implementation.django.utils import get_db_columns
-=======
 from aiida.backends.djsite.db.models import DbLink
 from aiida.backends.djsite.utils import get_automatic_user
->>>>>>> f8d8b9c0
 from aiida.common.exceptions import (InternalError, ModificationNotAllowed,
                                      NotExistent, UniquenessError)
 from aiida.common.folders import RepositoryFolder
