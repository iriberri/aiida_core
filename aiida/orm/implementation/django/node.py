--- conflicted
+++ resolved
@@ -601,6 +601,21 @@
             with context_man:
                 # Save the row
                 self._dbnode.save()
+
+                # Loop over all files in the sandbox folder and store them through the NodeRepository class
+                import os
+                basepath_abs = self._get_temp_folder().get_subfolder(self._path_subfolder_name).abspath
+                for root, directories, files in os.walk(basepath_abs):
+                    basepath_rel = os.path.relpath(root, basepath_abs)
+                    for directory in directories:
+                        relpath = os.path.normpath(os.path.join(basepath_rel, directory))
+                        self.node_repository.put_directory(relpath)
+                    for file in files:
+                        fullpath = os.path.join(root, file)
+                        relpath  = os.path.normpath(os.path.join(basepath_rel, file))
+                        with open(fullpath, 'rb') as fp:
+                            self.node_repository.put_file(fp, relpath)
+
                 # Save its attributes 'manually' without incrementing
                 # the version for each add.
                 DbAttribute.reset_values_for_node(self.dbnode,
@@ -626,82 +641,4 @@
                 self._repository_folder.abspath, move=True, overwrite=True)
             raise
 
-<<<<<<< HEAD
-            # I save the corresponding django entry
-            # I set the folder
-            # NOTE: I first store the files, then only if this is successful,
-            # I store the DB entry. In this way,
-            # I assume that if a node exists in the DB, its folder is in place.
-            # On the other hand, periodically the user might need to run some
-            # bookkeeping utility to check for lone folders.
-            self._repository_folder.replace_with_folder(
-                self._get_temp_folder().abspath, move=False, overwrite=True)
-
-            # I do the transaction only during storage on DB to avoid timeout
-            # problems, especially with SQLite
-            try:
-                with context_man:
-                    # Save the row
-                    self._dbnode.save()
-
-
-                    # Loop over all files in the sandbox folder and store them through the NodeRepository class
-                    import os
-                    basepath_abs = self._get_temp_folder().get_subfolder(self._path_subfolder_name).abspath
-                    for root, directories, files in os.walk(basepath_abs):
-                        basepath_rel = os.path.relpath(root, basepath_abs)
-                        for directory in directories:
-                            relpath = os.path.normpath(os.path.join(basepath_rel, directory))
-                            self.node_repository.put_directory(relpath)
-                        for file in files:
-                            fullpath = os.path.join(root, file)
-                            relpath  = os.path.normpath(os.path.join(basepath_rel, file))
-                            with open(fullpath, 'rb') as fp:
-                                self.node_repository.put_file(fp, relpath)
-
-
-                    # Save its attributes 'manually' without incrementing
-                    # the version for each add.
-                    DbAttribute.reset_values_for_node(self.dbnode,
-                                                      attributes=self._attrs_cache,
-                                                      with_transaction=False)
-
-                    # This should not be used anymore: I delete it to
-                    # possibly free memory
-                    del self._attrs_cache
-
-                    self._temp_folder = None
-                    self._to_be_stored = False
-
-                    # Here, I store those links that were in the cache and
-                    # that are between stored nodes.
-                    self._store_cached_input_links()
-
-            # This is one of the few cases where it is ok to do a 'global'
-            # except, also because I am re-raising the exception
-            except:
-                # # I put back the files in the sandbox folder since the
-                # # transaction did not succeed
-                # self._get_temp_folder().replace_with_folder(
-                #     self._repository_folder.abspath, move=True, overwrite=True)
-                raise
-
-            # Set up autogrouping used be verdi run
-            autogroup = aiida.orm.autogroup.current_autogroup
-            grouptype = aiida.orm.autogroup.VERDIAUTOGROUP_TYPE
-            if autogroup is not None:
-                if not isinstance(autogroup, aiida.orm.autogroup.Autogroup):
-                    raise ValidationError("current_autogroup is not an AiiDA Autogroup")
-                if autogroup.is_to_be_grouped(self):
-                    group_name = autogroup.get_group_name()
-                    if group_name is not None:
-                        from aiida.orm import Group
-
-                        g = Group.get_or_create(name=group_name, type_string=grouptype)[0]
-                        g.add_nodes(self)
-
-        # This is useful because in this way I can do
-        # n = Node().store()
-=======
->>>>>>> b83603b6
-        return self
+        return self